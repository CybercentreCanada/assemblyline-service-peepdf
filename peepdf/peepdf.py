--- conflicted
+++ resolved
@@ -479,16 +479,10 @@
 
                                     temp_path_name = f"EmbeddedFile_{obj}{temp_encoding_str}.obj"
                                     temp_path = os.path.join(self.working_directory, temp_path_name)
-<<<<<<< HEAD
                                     with open(temp_path, "wb") as f:
+                                        if isinstance(data, str):
+                                            data = data.encode()
                                         f.write(data)
-=======
-                                    f = open(temp_path, "wb")
-                                    if isinstance(data, str):
-                                        data = data.encode()
-                                    f.write(data)
-                                    f.close()
->>>>>>> 729f0d18
                                     f_list.append(temp_path)
 
                                     cur_res.add_line(f"The EmbeddedFile object was saved as {temp_path_name}")
